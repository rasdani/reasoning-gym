"""
Algorithmic tasks for training reasoning capabilities:
- Text processing
- Counting
- Sorting
- Pattern matching
"""

from .ab import ABConfig, ABDataset
from .base_conversion import BaseConversionConfig, BaseConversionDataset
from .binary_matrix import BinaryMatrixConfig, BinaryMatrixDataset
from .caesar_cipher import CaesarCipherConfig, CaesarCipherDataset
from .count_primes import CountPrimesConfig, CountPrimesDataset
from .group_anagrams import GroupAnagramsConfig, GroupAnagramsDataset
from .isomorphic_strings import IsomorphicStringsConfig, IsomorphicStringsDataset
from .letter_counting import LetterCountingConfig, LetterCountingDataset
from .letter_jumble import LetterJumbleConfig, LetterJumbleDataset
from .manipulate_matrix import ManipulateMatrixConfig, ManipulateMatrixDataset
from .number_filtering import NumberFilteringConfig, NumberFilteringDataset
from .number_sorting import NumberSortingConfig, NumberSortingDataset
from .palindrome_generation import PalindromeConfig, PalindromeDataset
from .pool_matrix import PoolMatrixConfig, PoolMatrixDataset
from .ransom_note import RansomNoteConfig, RansomNoteDataset
from .rotate_matrix import RotateMatrixConfig, RotateMatrixDataset
from .sentence_reordering import SentenceReorderingConfig, SentenceReorderingDataset
from .spell_backward import SpellBackwardConfig, SpellBackwardDataset
from .spiral_matrix import SpiralMatrixConfig, SpiralMatrixDataset
from .word_ladder import WordLadderConfig, WordLadderDataset
from .word_sequence_reversal import WordSequenceReversalConfig, WordSequenceReversalDataset
from .word_sorting import TextTransformation, WordSortingConfig, WordSortingDataset

__all__ = [
    "SpellBackwardConfig",
    "SpellBackwardDataset",
    "BaseConversionConfig",
    "BaseConversionDataset",
    "CaesarCipherConfig",
    "CaesarCipherDataset",
    "LetterCountingConfig",
    "LetterCountingDataset",
    "LetterJumbleConfig",
    "LetterJumbleDataset",
    "NumberFilteringConfig",
    "NumberFilteringDataset",
    "NumberSortingConfig",
    "NumberSortingDataset",
    "SentenceReorderingConfig",
    "SentenceReorderingDataset",
    "WordSequenceReversalConfig",
    "WordSequenceReversalDataset",
    "WordSortingConfig",
    "WordSortingDataset",
    "TextTransformation",
    "WordLadderConfig",
    "WordLadderDataset",
    "PalindromeConfig",
    "PalindromeDataset",
    "GroupAnagramsConfig",
    "GroupAnagramsDataset",
    "SpiralMatrixConfig",
    "SpiralMatrixDataset",
    "RansomNoteConfig",
    "RansomNoteDataset",
    "IsomorphicStringsConfig",
    "IsomorphicStringsDataset",
    "RotateMatrixConfig",
    "RotateMatrixDataset",
    "ManipulateMatrixConfig",
    "ManipulateMatrixDataset",
    "BinaryMatrixConfig",
    "BinaryMatrixDataset",
<<<<<<< HEAD
    "PoolMatrixConfig",
    "PoolMatrixDataset",
=======
    "ABConfig",
    "ABDataset",
    "CountPrimesConfig",
    "CountPrimesDataset",
>>>>>>> 8e5caf6e
]<|MERGE_RESOLUTION|>--- conflicted
+++ resolved
@@ -69,13 +69,10 @@
     "ManipulateMatrixDataset",
     "BinaryMatrixConfig",
     "BinaryMatrixDataset",
-<<<<<<< HEAD
     "PoolMatrixConfig",
     "PoolMatrixDataset",
-=======
     "ABConfig",
     "ABDataset",
     "CountPrimesConfig",
     "CountPrimesDataset",
->>>>>>> 8e5caf6e
 ]