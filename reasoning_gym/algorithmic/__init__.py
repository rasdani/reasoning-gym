"""
Algorithmic tasks for training reasoning capabilities:
- Text processing
- Counting
- Sorting
- Pattern matching
"""

from .ab import ABConfig, ABDataset
from .base_conversion import BaseConversionConfig, BaseConversionDataset
from .binary_matrix import BinaryMatrixConfig, BinaryMatrixDataset
from .caesar_cipher import CaesarCipherConfig, CaesarCipherDataset
from .count_primes import CountPrimesConfig, CountPrimesDataset
from .cryptarithm import CryptarithmConfig, CryptarithmDataset
from .game_of_life import GameOfLifeConfig, GameOfLifeDataset
from .graph_color import GraphColorConfig, GraphColorDataset
from .group_anagrams import GroupAnagramsConfig, GroupAnagramsDataset
from .isomorphic_strings import IsomorphicStringsConfig, IsomorphicStringsDataset
from .letter_counting import LetterCountingConfig, LetterCountingDataset
from .letter_jumble import LetterJumbleConfig, LetterJumbleDataset
from .manipulate_matrix import ManipulateMatrixConfig, ManipulateMatrixDataset
from .number_filtering import NumberFilteringConfig, NumberFilteringDataset
from .number_sorting import NumberSortingConfig, NumberSortingDataset
from .palindrome_generation import PalindromeConfig, PalindromeDataset
<<<<<<< HEAD
from .palindrome_partitioning import PalindromePartitioningConfig, PalindromePartitioningDataset
=======
from .pool_matrix import PoolMatrixConfig, PoolMatrixDataset
from .ransom_note import RansomNoteConfig, RansomNoteDataset
from .rotate_matrix import RotateMatrixConfig, RotateMatrixDataset
>>>>>>> ccd01b71
from .sentence_reordering import SentenceReorderingConfig, SentenceReorderingDataset
from .spell_backward import SpellBackwardConfig, SpellBackwardDataset
from .spiral_matrix import SpiralMatrixConfig, SpiralMatrixDataset
from .string_insertion import StringInsertionConfig, StringInsertionDataset
from .string_manipulation import StringManipulationConfig, StringManipulationDataset
from .string_splitting import StringSplittingConfig, StringSplittingDataset
from .string_synthesis import StringSynthesisConfig, StringSynthesisDataset
from .word_ladder import WordLadderConfig, WordLadderDataset
from .word_sequence_reversal import WordSequenceReversalConfig, WordSequenceReversalDataset
from .word_sorting import TextTransformation, WordSortingConfig, WordSortingDataset

__all__ = [
    "SpellBackwardConfig",
    "SpellBackwardDataset",
    "BaseConversionConfig",
    "BaseConversionDataset",
    "CaesarCipherConfig",
    "CaesarCipherDataset",
    "CryptarithmConfig",
    "CryptarithmDataset",
    "GameOfLifeConfig",
    "GameOfLifeDataset",
    "LetterCountingConfig",
    "LetterCountingDataset",
    "LetterJumbleConfig",
    "LetterJumbleDataset",
    "NumberFilteringConfig",
    "NumberFilteringDataset",
    "NumberSortingConfig",
    "NumberSortingDataset",
    "SentenceReorderingConfig",
    "SentenceReorderingDataset",
    "WordSequenceReversalConfig",
    "WordSequenceReversalDataset",
    "WordSortingConfig",
    "WordSortingDataset",
    "TextTransformation",
    "WordLadderConfig",
    "WordLadderDataset",
    "PalindromeConfig",
    "PalindromeDataset",
    "GroupAnagramsConfig",
    "GroupAnagramsDataset",
<<<<<<< HEAD
    "PalindromePartitioningConfig",
    "PalindromePartitioningDataset",
=======
    "SpiralMatrixConfig",
    "SpiralMatrixDataset",
    "RansomNoteConfig",
    "RansomNoteDataset",
    "IsomorphicStringsConfig",
    "IsomorphicStringsDataset",
    "RotateMatrixConfig",
    "RotateMatrixDataset",
    "ManipulateMatrixConfig",
    "ManipulateMatrixDataset",
    "BinaryMatrixConfig",
    "BinaryMatrixDataset",
    "PoolMatrixConfig",
    "PoolMatrixDataset",
    "ABConfig",
    "ABDataset",
    "CountPrimesConfig",
    "CountPrimesDataset",
    "GraphColorConfig",
    "GraphColorDataset",
    "StringInsertionConfig",
    "StringInsertionDataset",
    "StringManipulationConfig",
    "StringManipulationDataset",
    "StringSplittingConfig",
    "StringSplittingDataset",
    "StringSynthesisConfig",
    "StringSynthesisDataset",
>>>>>>> ccd01b71
]<|MERGE_RESOLUTION|>--- conflicted
+++ resolved
@@ -22,13 +22,10 @@
 from .number_filtering import NumberFilteringConfig, NumberFilteringDataset
 from .number_sorting import NumberSortingConfig, NumberSortingDataset
 from .palindrome_generation import PalindromeConfig, PalindromeDataset
-<<<<<<< HEAD
 from .palindrome_partitioning import PalindromePartitioningConfig, PalindromePartitioningDataset
-=======
 from .pool_matrix import PoolMatrixConfig, PoolMatrixDataset
 from .ransom_note import RansomNoteConfig, RansomNoteDataset
 from .rotate_matrix import RotateMatrixConfig, RotateMatrixDataset
->>>>>>> ccd01b71
 from .sentence_reordering import SentenceReorderingConfig, SentenceReorderingDataset
 from .spell_backward import SpellBackwardConfig, SpellBackwardDataset
 from .spiral_matrix import SpiralMatrixConfig, SpiralMatrixDataset
@@ -72,10 +69,8 @@
     "PalindromeDataset",
     "GroupAnagramsConfig",
     "GroupAnagramsDataset",
-<<<<<<< HEAD
     "PalindromePartitioningConfig",
     "PalindromePartitioningDataset",
-=======
     "SpiralMatrixConfig",
     "SpiralMatrixDataset",
     "RansomNoteConfig",
@@ -104,5 +99,4 @@
     "StringSplittingDataset",
     "StringSynthesisConfig",
     "StringSynthesisDataset",
->>>>>>> ccd01b71
 ]