--- conflicted
+++ resolved
@@ -28,12 +28,8 @@
 
     def __init__(self, config: BFConfig):
         self._prompt_templates = [
-<<<<<<< HEAD
-            "This is a BF (Brainf*ck) computer program. What is the output? Reply only with the program output, ex: 42. \n\n{bf_program}",
-=======
             "This is a BF (Brainf*ck) computer program. What is the output?\n\n{bf_program}\n\nRespond only with the exact output of the program.",
             "Consider the following BF (Brainf*ck) code. What would it output?\n\n{bf_program}\n\nProvide only the exact output of the code.",
->>>>>>> 1fcbc04f
         ]
         super().__init__(config=config, seed=config.seed, size=config.size)
 
