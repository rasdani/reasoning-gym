--- conflicted
+++ resolved
@@ -100,11 +100,8 @@
 - `WordSequenceReversalDataset`: Reverse word order in text spans
 - `WordLadderDataset`: Generate word ladder puzzles where one word is transformed into another by changing one letter at a time
 - `GroupAnagramsDataset`: Group anagrams together in a list of words
-<<<<<<< HEAD
 - `RansomNoteDataset`: Check if a ransom note can be created from a given set of letters in a magazine
-=======
 - `IsomorphicStrings`: Check if two strings are isomorphic (have the same character mapping)
->>>>>>> def66e0d
 
 ### <small>Code Tasks</small>
 
